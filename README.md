--- conflicted
+++ resolved
@@ -1,10 +1,6 @@
 # Windows 11 Setup Script
 
-<<<<<<< HEAD
 A comprehensive PowerShell script for setting up a new Windows 11 installation with essential software for **software development**, **information systems management**, **graphics design**, **system time configuration**, and **desktop customization**.
-=======
-A comprehensive PowerShell script for setting up a new Windows 11 installation with essential software for **software development**, **information systems management**, **graphics design**, **system time configuration**, and **terminal optimization**.
->>>>>>> 3499806a
 
 ## 🚀 Quick Start
 
@@ -55,19 +51,17 @@
 - **Enhanced Time Format** - 24-hour format with seconds display
 - **Location Services** - Enables location-based timezone updates
 
-<<<<<<< HEAD
 ### 🖥️ Desktop & Taskbar Customization
 - **Dark Theme** - Configures Windows 11 to use dark theme system-wide
 - **Taskbar Auto-Hide** - Enables automatic taskbar hiding for more screen space
 - **Clean Taskbar Layout** - Removes search box, task view, and Copilot buttons
 - **Widget Configuration** - Disables sports content and unnecessary widgets
 - **Optimized for Productivity** - Streamlined interface for development work
-=======
+
 ### ⚙️ Terminal Configuration
 - **Windows Terminal Preview** - Automatically pinned to taskbar for easy access
 - **Smart Default Profile** - WSL (if available) or PowerShell as fallback
 - **Development Optimized** - Ready for immediate development workflow
->>>>>>> 3499806a
 
 ## ⚡ Script Options
 
