--- conflicted
+++ resolved
@@ -2,19 +2,12 @@
 
 <#
 .SYNOPSIS
-<<<<<<< HEAD
-    Windows 11 Setup Script for Development, IT Management, Graphics Design, Time Configuration, and Desktop Customization
+    Windows 11 Setup Script for Development, IT Management, Graphics Design, Time Configuration, and Desktop Customization, and Terminal Setup
 .DESCRIPTION
     This script performs initial setup for a new Windows 11 installation by installing
     essential software for software development, information systems management, graphics 
     design, configuring system time settings, and customizing desktop and taskbar 
     preferences using winget package manager.
-=======
-    Windows 11 Setup Script for Development, IT Management, Graphics Design, Time Configuration, and Terminal Setup
-.DESCRIPTION
-    This script performs initial setup for a new Windows 11 installation by installing
-    essential software for software development, information systems management, graphics 
-    design, and configuring system time settings using winget package manager.
 .PARAMETER SkipUpdates
     Skip updating winget sources before installation
 .PARAMETER Quiet
@@ -23,7 +16,6 @@
     Force installation without any user prompts (combines with Quiet for fully automated execution)
 .PARAMETER WSLDistro
     Specify the WSL Linux distribution to install (default: Ubuntu)
->>>>>>> 3499806a
 .NOTES
     Author: Carlos Diaz
     Requires: Windows 11, Administrator privileges, winget package manager
@@ -460,11 +452,8 @@
 ║  🎨 Graphics Design & Media Tools                                            ║
 ║  🎬 Media Codecs & Extensions                                                ║
 ║  🕒 Time & Date Configuration                                                ║
-<<<<<<< HEAD
 ║  🖥️  Desktop & Taskbar Customization                                         ║
-=======
-║  ⚙️  Terminal Configuration & Taskbar Setup                                  ║
->>>>>>> 3499806a
+║  ⚙️  Terminal Configuration                                                  ║
 ║                                                                              ║
 ║  This script will install essential software using winget package manager    ║
 ║  and configure system settings for an optimal development environment        ║
@@ -508,19 +497,17 @@
    • Enhanced time display format
    • Location-based timezone updates
 
-<<<<<<< HEAD
 🖥️  Desktop & Taskbar Customization:
    • Windows dark theme configuration
    • Taskbar auto-hide enabled
    • Search box, Task View, and Copilot removed from taskbar
    • Widget sports content disabled
    • Clean taskbar layout for productivity
-=======
+
 ⚙️  Terminal Configuration:
    • Windows Terminal Preview pinned to taskbar
    • Default profile set to WSL (if available) or PowerShell
    • Ready for immediate development workflow
->>>>>>> 3499806a
 
 ━━━━━━━━━━━━━━━━━━━━━━━━━━━━━━━━━━━━━━━━━━━━━━━━━━━━━━━━━━━━━━━━━━━━━━━━━━━━━━━━
 "@ $Blue
@@ -626,7 +613,6 @@
 # Configure time and date settings
 Configure-TimeSettings
 
-<<<<<<< HEAD
 # Configure desktop and theme settings
 Configure-DesktopSettings
 
@@ -635,32 +621,22 @@
 
 # Configure widget settings
 Configure-WidgetSettings
-=======
+
 # Configure Windows Terminal
 Pin-WindowsTerminalToTaskbar
 Configure-WindowsTerminalProfile
->>>>>>> 3499806a
 
 Write-ColorOutput @"
 
 🎉 Installation Complete!
 ━━━━━━━━━━━━━━━━━━━━━━━━━━━━━━━━━━━━━━━━━━━━━━━━━━━━━━━━━━━━━━━━━━━━━━━━━━━━━━━━
 
-<<<<<<< HEAD
-✅ All packages have been processed and system settings configured. Some applications may require a restart.
-
-📝 Next Steps:
-1. Restart your computer to complete WSL installation and apply all settings
-2. Open Windows Terminal and run 'wsl --install' to set up Linux
-3. Install Git in WSL: 'sudo apt update && sudo apt install git'
-=======
 ✅ All packages have been processed and system configuration completed. Some applications may require a restart.
 
 📝 Next Steps:
 1. Restart your computer to complete WSL installation and apply time settings
 2. Open Windows Terminal and run 'wsl --install -d $selectedDistro' to set up $selectedDistro Linux
 3. Install Git in WSL: 'sudo apt update && sudo apt install git' (for Ubuntu/Debian) or equivalent for your distro
->>>>>>> 3499806a
 4. Configure Git with your credentials in WSL: 
    git config --global user.name "Your Name"
    git config --global user.email "your.email@example.com"
@@ -669,7 +645,6 @@
 7. Verify time zone settings in Windows Settings if needed
 8. Check that dark theme and taskbar settings are applied correctly
 
-<<<<<<< HEAD
 💡 Tips:
 • Pin frequently used applications to your taskbar (now auto-hiding)
 • Configure Windows Terminal as your default terminal
@@ -678,7 +653,7 @@
 • Time sync and timezone should now be automatically configured
 • Desktop is now configured with dark theme and clean taskbar layout
 • Taskbar will auto-hide - move mouse to bottom of screen to reveal
-=======
+
 💡 Configuration Summary:
 • Windows Terminal Preview has been pinned to your taskbar
 • Default terminal profile set to WSL (if available) or PowerShell
@@ -690,7 +665,6 @@
 • Configure Windows Terminal themes and appearance in Settings
 • Use 1Password CLI for secure authentication in WSL
 • Explore PowerToys features for enhanced productivity
->>>>>>> 3499806a
 
 Happy coding! 🚀
 "@ $Green
