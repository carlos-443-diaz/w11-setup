#Requires -RunAsAdministrator

<#
.SYNOPSIS
    Windows 11 Setup Script for Development, IT Management, Graphics Design, Time Configuration, and Desktop Customization, and Terminal Setup
.DESCRIPTION
    This script performs initial setup for a new Windows 11 installation by installing
    essential software for software development, information systems management, graphics 
    design, configuring system time settings, and customizing desktop and taskbar 
    preferences using winget package manager.
.PARAMETER SkipUpdates
    Skip updating winget sources before installation
.PARAMETER Quiet
    Suppress interactive prompts and run with minimal output
.PARAMETER Force
    Force installation without any user prompts (combines with Quiet for fully automated execution)
.PARAMETER WSLDistro
    Specify the WSL Linux distribution to install (default: Ubuntu)
.NOTES
    Author: Carlos Diaz
    Requires: Windows 11, Administrator privileges, winget package manager
#>

param(
    [switch]$SkipUpdates,
    [switch]$Quiet,
    [switch]$Force,
    [string]$WSLDistro = "Ubuntu"
)

# Set execution policy and error handling
if ($PSVersionTable.Platform -ne "Unix") {
    Set-ExecutionPolicy -ExecutionPolicy RemoteSigned -Scope CurrentUser -Force
}
$ErrorActionPreference = "Continue"

# Colors for output
$Red = "Red"
$Green = "Green"
$Yellow = "Yellow"
$Blue = "Cyan"

function Write-ColorOutput {
    param(
        [string]$Message,
        [string]$Color = "White"
    )
    Write-Host $Message -ForegroundColor $Color
}

function Test-WingetInstalled {
    try {
        if ($PSVersionTable.Platform -eq "Unix") {
            Write-ColorOutput "⚠ Running on non-Windows platform - winget simulation mode" $Yellow
            return $true
        }
        $wingetVersion = winget --version
        Write-ColorOutput "✓ Winget is installed: $wingetVersion" $Green
        return $true
    }
    catch {
        Write-ColorOutput "✗ Winget is not installed or not accessible" $Red
        return $false
    }
}

function Install-WingetPackage {
    param(
        [string]$PackageId,
        [string]$Name,
        [string]$Category
    )
    
    if (-not $Force -and -not $Quiet) {
        Write-ColorOutput "`n📦 Checking $Name ($Category)..." $Blue
    }
    
    try {
        if ($PSVersionTable.Platform -eq "Unix") {
            Write-ColorOutput "✓ [SIMULATION] Would check and install $Name" $Green
            Start-Sleep -Milliseconds 500  # Simulate installation time
            return
        }
        
        # Check if package is already installed
        $installed = winget list --id $PackageId --exact 2>$null
        if ($LASTEXITCODE -eq 0 -and $installed -match $PackageId) {
            if (-not $Force) {
                Write-ColorOutput "✓ $Name is already installed" $Green
            }
            return
        }
        
        if (-not $Force -and -not $Quiet) {
            Write-ColorOutput "  • Installing $Name..." $Blue
        }
        
        # Use additional flags for quieter installation
        $result = winget install --id $PackageId --silent --accept-package-agreements --accept-source-agreements --disable-interactivity
        if ($LASTEXITCODE -eq 0) {
            if (-not $Force) {
                Write-ColorOutput "✓ Successfully installed $Name" $Green
            }
        } else {
            if (-not $Force) {
                Write-ColorOutput "⚠ $Name installation completed with warnings" $Yellow
            }
        }
    }
    catch {
        if (-not $Force) {
            Write-ColorOutput "✗ Failed to install $Name : $_" $Red
        }
    }
}

function Get-WSLDistroChoice {
    if ($Force -or $Quiet) {
        return $WSLDistro
    }
    
    Write-ColorOutput "`n🐧 WSL Linux Distribution Selection" $Blue
    Write-ColorOutput "━━━━━━━━━━━━━━━━━━━━━━━━━━━━━━━━━━━━━━━━━━━━━━━━━━━━━━━━━━━━━━━━━━━━━━━━━━━━━━━━" $Blue
    
    $availableDistros = @(
        @{Name="Ubuntu"; Description="Ubuntu - Most popular, great for beginners"},
        @{Name="Ubuntu-22.04"; Description="Ubuntu 22.04 LTS - Long-term support version"},
        @{Name="Ubuntu-20.04"; Description="Ubuntu 20.04 LTS - Older LTS version"},
        @{Name="Debian"; Description="Debian - Stable and lightweight"},
        @{Name="kali-linux"; Description="Kali Linux - Security and penetration testing"},
        @{Name="openSUSE-Leap-15.5"; Description="openSUSE Leap - Enterprise-ready"},
        @{Name="Alpine"; Description="Alpine Linux - Minimal and security-focused"}
    )
    
    Write-ColorOutput "`nAvailable Linux distributions:" $Yellow
    for ($i = 0; $i -lt $availableDistros.Count; $i++) {
        $number = $i + 1
        $distro = $availableDistros[$i]
        Write-ColorOutput "  $number. $($distro.Description)" $White
    }
    
    Write-ColorOutput "`nDefault: Ubuntu (recommended for most users)" $Green
    $choice = Read-Host "`nEnter your choice (1-$($availableDistros.Count)) or press Enter for default"
    
    if ([string]::IsNullOrWhiteSpace($choice)) {
        return "Ubuntu"
    }
    
    if ($choice -match '^\d+$') {
        $index = [int]$choice - 1
        if ($index -ge 0 -and $index -lt $availableDistros.Count) {
            return $availableDistros[$index].Name
        }
    }
    
    Write-ColorOutput "Invalid selection. Using default: Ubuntu" $Yellow
    return "Ubuntu"
}

function Configure-TimeSettings {
    if (-not $Force) {
        Write-ColorOutput "`n🕒 Configuring time and date settings..." $Blue
    }
    
    try {
        if ($PSVersionTable.Platform -eq "Unix") {
            if (-not $Force) {
                Write-ColorOutput "✓ [SIMULATION] Would configure time settings" $Green
            }
            return
        }
        
        # Enable automatic time synchronization
        if (-not $Force) {
            Write-ColorOutput "  • Enabling automatic time synchronization..." $Blue
        }
        w32tm /config /manualpeerlist:"time.windows.com" /syncfromflags:manual /reliable:yes /update
        w32tm /resync
        
        # Set time zone automatically (attempts to detect location-based timezone)
        if (-not $Force) {
            Write-ColorOutput "  • Configuring automatic timezone detection..." $Blue
        }
        Set-ItemProperty -Path "HKLM:\SYSTEM\CurrentControlSet\Services\tzautoupdate" -Name "Start" -Value 3 -Force
        
        # Enable location services for timezone (if not already enabled)
        try {
            $locationConsent = Get-ItemProperty -Path "HKCU:\Software\Microsoft\Windows\CurrentVersion\DeviceAccess\Global\{BFA794E4-F964-4FDB-90F6-51056BFE4B44}" -Name "Value" -ErrorAction SilentlyContinue
            if ($locationConsent.Value -ne "Allow") {
                if (-not $Force) {
                    Write-ColorOutput "  • Location services may need manual enabling for automatic timezone" $Yellow
                }
            }
        }
        catch {
            if (-not $Force) {
                Write-ColorOutput "  • Location settings configuration skipped" $Yellow
            }
        }
        
        # Configure NTP client for more accurate time sync
        if (-not $Force) {
            Write-ColorOutput "  • Configuring NTP time synchronization..." $Blue
        }
        w32tm /config /syncfromflags:domhier /update
        
        # Set time format to include seconds (24-hour format)
        if (-not $Force) {
            Write-ColorOutput "  • Setting time display format..." $Blue
        }
        Set-ItemProperty -Path "HKCU:\Control Panel\International" -Name "sTimeFormat" -Value "HH:mm:ss" -Force
        Set-ItemProperty -Path "HKCU:\Control Panel\International" -Name "sShortTime" -Value "HH:mm" -Force
        
        if (-not $Force) {
            Write-ColorOutput "✓ Time configuration completed successfully" $Green
        }
    }
    catch {
        if (-not $Force) {
            Write-ColorOutput "⚠ Some time configuration settings may require manual setup: $_" $Yellow
        }
    }
}

function Test-WSLInstalled {
    try {
        if ($PSVersionTable.Platform -eq "Unix") {
            # For simulation, assume WSL is available
            return $true
        }
        
        # Check if WSL is enabled
        $wslFeature = Get-WindowsOptionalFeature -Online -FeatureName Microsoft-Windows-Subsystem-Linux -ErrorAction SilentlyContinue
        if ($wslFeature -and $wslFeature.State -eq "Enabled") {
            # Check if any WSL distributions are installed
            $wslList = wsl --list --quiet 2>$null
            if ($LASTEXITCODE -eq 0 -and $wslList) {
                return $true
            }
        }
        return $false
    }
    catch {
        return $false
    }
}

function Pin-WindowsTerminalToTaskbar {
    Write-ColorOutput "`n📌 Pinning Windows Terminal Preview to taskbar..." $Blue
    
    try {
        if ($PSVersionTable.Platform -eq "Unix") {
            Write-ColorOutput "✓ [SIMULATION] Would pin Windows Terminal Preview to taskbar" $Green
            return
        }
        
        # Find Windows Terminal Preview executable
        $terminalPath = Get-ChildItem -Path "${env:ProgramFiles}\WindowsApps" -Filter "Microsoft.WindowsTerminalPreview*" -Directory | 
                       Select-Object -First 1 -ExpandProperty FullName
        
        if ($terminalPath) {
            $terminalExe = Join-Path $terminalPath "wt.exe"
            if (Test-Path $terminalExe) {
                # Use PowerShell COM objects to pin to taskbar
                Write-ColorOutput "  • Adding Windows Terminal Preview to taskbar..." $Blue
                $shell = New-Object -ComObject Shell.Application
                $folder = $shell.Namespace((Split-Path $terminalExe))
                $item = $folder.ParseName((Split-Path $terminalExe -Leaf))
                $verb = $item.Verbs() | Where-Object { $_.Name -match "taskbar|pin" }
                if ($verb) {
                    $verb.DoIt()
                    Write-ColorOutput "✓ Windows Terminal Preview pinned to taskbar" $Green
                } else {
                    Write-ColorOutput "⚠ Could not find pin to taskbar option" $Yellow
                }
            } else {
                Write-ColorOutput "⚠ Windows Terminal Preview executable not found" $Yellow
            }
        } else {
            Write-ColorOutput "⚠ Windows Terminal Preview installation path not found" $Yellow
        }
    }
    catch {
        Write-ColorOutput "⚠ Failed to pin Windows Terminal Preview to taskbar: $_" $Yellow
    }
}

function Configure-WindowsTerminalProfile {
    Write-ColorOutput "`n⚙️ Configuring Windows Terminal default profile..." $Blue
    
    try {
        if ($PSVersionTable.Platform -eq "Unix") {
            Write-ColorOutput "✓ [SIMULATION] Would configure Windows Terminal default profile" $Green
            return
        }
        
        # Find Windows Terminal settings path
        $settingsPath = "$env:LOCALAPPDATA\Packages\Microsoft.WindowsTerminalPreview_8wekyb3d8bbwe\LocalState\settings.json"
        
        # Check if WSL is available
        $wslAvailable = Test-WSLInstalled
        
        if (Test-Path $settingsPath) {
            Write-ColorOutput "  • Found existing Windows Terminal settings" $Blue
            
            # Read current settings
            $settings = Get-Content $settingsPath -Raw | ConvertFrom-Json
            
            if ($wslAvailable) {
                Write-ColorOutput "  • Setting WSL as default profile..." $Blue
                # Look for WSL profile in the profiles list
                $wslProfile = $settings.profiles.list | Where-Object { $_.source -eq "Windows.Terminal.Wsl" -or $_.name -match "Ubuntu|WSL" } | Select-Object -First 1
                if ($wslProfile) {
                    $settings.defaultProfile = $wslProfile.guid
                    Write-ColorOutput "✓ Set WSL profile as default" $Green
                } else {
                    Write-ColorOutput "⚠ WSL profile not found, keeping current default" $Yellow
                }
            } else {
                Write-ColorOutput "  • WSL not available, setting PowerShell as default..." $Blue
                $psProfile = $settings.profiles.list | Where-Object { $_.name -match "PowerShell" -and $_.name -notmatch "ISE" } | Select-Object -First 1
                if ($psProfile) {
                    $settings.defaultProfile = $psProfile.guid
                    Write-ColorOutput "✓ Set PowerShell profile as default" $Green
                } else {
                    Write-ColorOutput "⚠ PowerShell profile not found, keeping current default" $Yellow
                }
            }
            
            # Save updated settings
            $settings | ConvertTo-Json -Depth 10 | Set-Content $settingsPath -Encoding UTF8
            Write-ColorOutput "✓ Windows Terminal configuration updated" $Green
        } else {
            Write-ColorOutput "⚠ Windows Terminal settings file not found - will be created on first run" $Yellow
        }
    }
    catch {
        Write-ColorOutput "⚠ Failed to configure Windows Terminal profile: $_" $Yellow
    }
}

function Configure-DesktopSettings {
    Write-ColorOutput "`n🎨 Configuring desktop and theme settings..." $Blue
    
    try {
        if ($PSVersionTable.Platform -eq "Unix") {
            Write-ColorOutput "✓ [SIMULATION] Would configure desktop settings" $Green
            return
        }
        
        # Set Windows to dark theme
        Write-ColorOutput "  • Setting Windows theme to dark mode..." $Blue
        Set-ItemProperty -Path "HKCU:\Software\Microsoft\Windows\CurrentVersion\Themes\Personalize" -Name "SystemUsesLightTheme" -Value 0 -Force
        Set-ItemProperty -Path "HKCU:\Software\Microsoft\Windows\CurrentVersion\Themes\Personalize" -Name "AppsUseLightTheme" -Value 0 -Force
        
        # Set taskbar to dark theme 
        Write-ColorOutput "  • Configuring taskbar for dark theme..." $Blue
        Set-ItemProperty -Path "HKCU:\Software\Microsoft\Windows\CurrentVersion\Themes\Personalize" -Name "ColorPrevalence" -Value 0 -Force
        
        Write-ColorOutput "✓ Desktop theme configuration completed successfully" $Green
    }
    catch {
        Write-ColorOutput "⚠ Some desktop theme settings may require manual setup: $_" $Yellow
    }
}

function Configure-TaskbarSettings {
    Write-ColorOutput "`n📊 Configuring taskbar settings..." $Blue
    
    try {
        if ($PSVersionTable.Platform -eq "Unix") {
            Write-ColorOutput "✓ [SIMULATION] Would configure taskbar settings" $Green
            return
        }
        
        # Create taskbar registry path if it doesn't exist
        $taskbarPath = "HKCU:\Software\Microsoft\Windows\CurrentVersion\Explorer\Advanced"
        if (!(Test-Path $taskbarPath)) {
            New-Item -Path $taskbarPath -Force | Out-Null
        }
        
        # Hide search box from taskbar
        Write-ColorOutput "  • Hiding search box from taskbar..." $Blue
        Set-ItemProperty -Path $taskbarPath -Name "SearchboxTaskbarMode" -Value 0 -Force
        
        # Hide task view button
        Write-ColorOutput "  • Hiding task view button..." $Blue
        Set-ItemProperty -Path $taskbarPath -Name "ShowTaskViewButton" -Value 0 -Force
        
        # Hide Copilot button (Windows 11 22H2+)
        Write-ColorOutput "  • Hiding Copilot button..." $Blue
        Set-ItemProperty -Path $taskbarPath -Name "ShowCopilotButton" -Value 0 -Force -ErrorAction SilentlyContinue
        
        # Enable taskbar auto-hide
        Write-ColorOutput "  • Enabling taskbar auto-hide..." $Blue
        Set-ItemProperty -Path $taskbarPath -Name "TaskbarAutoHideInDesktopMode" -Value 1 -Force
        
        # Remove Windows Store from taskbar (remove from pinned items)
        Write-ColorOutput "  • Configuring taskbar pinned items..." $Blue
        $pinnedPath = "HKCU:\Software\Microsoft\Windows\CurrentVersion\Explorer\Taskband"
        if (Test-Path $pinnedPath) {
            # This removes the default pinned items including Store and other unwanted apps
            Remove-ItemProperty -Path $pinnedPath -Name "Favorites" -ErrorAction SilentlyContinue
        }
        
        Write-ColorOutput "✓ Taskbar configuration completed successfully" $Green
    }
    catch {
        Write-ColorOutput "⚠ Some taskbar settings may require manual setup: $_" $Yellow
    }
}

function Configure-WidgetSettings {
    Write-ColorOutput "`n🏗️ Configuring widget settings..." $Blue
    
    try {
        if ($PSVersionTable.Platform -eq "Unix") {
            Write-ColorOutput "✓ [SIMULATION] Would configure widget settings" $Green
            return
        }
        
        # Disable widgets on taskbar
        Write-ColorOutput "  • Configuring taskbar widgets..." $Blue
        $widgetPath = "HKCU:\Software\Microsoft\Windows\CurrentVersion\Explorer\Advanced"
        Set-ItemProperty -Path $widgetPath -Name "TaskbarDa" -Value 0 -Force
        
        # Configure weather widget to not show sports
        Write-ColorOutput "  • Configuring widget content preferences..." $Blue
        $weatherPath = "HKCU:\Software\Microsoft\Windows\CurrentVersion\Feeds"
        if (!(Test-Path $weatherPath)) {
            New-Item -Path $weatherPath -Force | Out-Null
        }
        
        # Disable sports content in widgets
        Set-ItemProperty -Path $weatherPath -Name "IsFeedsAvailable" -Value 0 -Force -ErrorAction SilentlyContinue
        Set-ItemProperty -Path $weatherPath -Name "ShellFeedsTaskbarViewMode" -Value 2 -Force -ErrorAction SilentlyContinue
        
        Write-ColorOutput "✓ Widget configuration completed successfully" $Green
    }
    catch {
        Write-ColorOutput "⚠ Some widget settings may require manual setup: $_" $Yellow
    }
}

function Show-Banner {
    Write-ColorOutput @"
╔══════════════════════════════════════════════════════════════════════════════╗
║                           Windows 11 Setup Script                            ║
║                                                                              ║
║  🛠️  Software Development Tools                                              ║
║  🔧 Information Systems Management                                           ║
║  🎨 Graphics Design & Media Tools                                            ║
║  🎬 Media Codecs & Extensions                                                ║
║  🕒 Time & Date Configuration                                                ║
║  🖥️  Desktop & Taskbar Customization                                         ║
║  ⚙️  Terminal Configuration                                                  ║
║                                                                              ║
║  This script will install essential software using winget package manager    ║
║  and configure system settings for an optimal development environment        ║
╚══════════════════════════════════════════════════════════════════════════════╝
"@ $Blue
}

function Show-Summary {
    Write-ColorOutput @"

📋 Installation Summary:
━━━━━━━━━━━━━━━━━━━━━━━━━━━━━━━━━━━━━━━━━━━━━━━━━━━━━━━━━━━━━━━━━━━━━━━━━━━━━━━━

🛠️  Software Development:
   • Visual Studio Code - Modern code editor
   • Windows Terminal Preview - Enhanced terminal experience (pinned to taskbar)
   • Windows Subsystem for Linux (WSL) - Linux environment with Git

🔧 Information Systems Management:
   • 1Password - Password manager and security
   • 1Password CLI - Command-line interface for WSL integration
   • PowerToys - Windows utilities and productivity tools

🎨 Graphics Design & Media:
   • GIMP - Advanced image editing
   • Inkscape - Vector graphics editor
   • HandBrake - Video transcoder and converter

💻 System Tools:
   • 7-Zip - File archiver
   • VLC Media Player - Media player
   • Firefox - Web browser
   • Zen Browser - Privacy-focused web browser

🎬 Media Codecs:
   • HEIF Image Extensions - Modern image format support
   • HEVC Video Extensions - Advanced video codec support

🕒 Time & Date Configuration:
   • Automatic time synchronization (NTP)
   • Automatic timezone detection
   • Enhanced time display format
   • Location-based timezone updates

🖥️  Desktop & Taskbar Customization:
   • Windows dark theme configuration
   • Taskbar auto-hide enabled
   • Search box, Task View, and Copilot removed from taskbar
   • Widget sports content disabled
   • Clean taskbar layout for productivity

⚙️  Terminal Configuration:
   • Windows Terminal Preview pinned to taskbar
   • Default profile set to WSL (if available) or PowerShell
   • Ready for immediate development workflow

━━━━━━━━━━━━━━━━━━━━━━━━━━━━━━━━━━━━━━━━━━━━━━━━━━━━━━━━━━━━━━━━━━━━━━━━━━━━━━━━
"@ $Blue
}

function Show-PackageSelection {
    <#
    .SYNOPSIS
        Displays an interactive numbered list of packages for user selection
    .PARAMETER Packages
        Array of package hashtables containing Id, Name, and Category properties
    #>
    param(
        [Parameter(Mandatory=$true)]
        [ValidateNotNullOrEmpty()]
        [array]$Packages
    )
    
    Write-ColorOutput "`n📦 Package Selection:" $Blue
    Write-ColorOutput ("━" * 80) $Blue
    Write-ColorOutput "`nThe following packages will be installed:" $Yellow
    
    for ($i = 0; $i -lt $Packages.Length; $i++) {
        $package = $Packages[$i]
        $number = $i + 1
        Write-ColorOutput ("  {0,2}. {1} - {2} ({3})" -f $number, $package.Name, $package.Id, $package.Category) $White
    }
    
    Write-ColorOutput "`n💡 You can remove packages from the installation list by entering their numbers." $Blue
    Write-ColorOutput "   Example: '2,5,8' to remove packages 2, 5, and 8" $Blue
    Write-ColorOutput "   Or press Enter to install all packages" $Blue
}

function Get-FilteredPackages {
    <#
    .SYNOPSIS
        Filters package list based on user input for removal
    .PARAMETER Packages
        Array of package hashtables to filter
    .PARAMETER RemoveInput
        Comma-separated string of package numbers to remove
    .RETURNS
        Filtered array of packages excluding those selected for removal
    #>
    param(
        [Parameter(Mandatory=$true)]
        [ValidateNotNullOrEmpty()]
        [array]$Packages,
        
        [Parameter(Mandatory=$false)]
        [AllowEmptyString()]
        [string]$RemoveInput
    )
    
    # Return all packages if input is empty
    if ([string]::IsNullOrWhiteSpace($RemoveInput)) {
        return $Packages
    }
    
    # Parse comma-separated input and validate each number
    $numbersToRemove = @()
    $inputParts = $RemoveInput -split ',' | ForEach-Object { $_.Trim() }
    
    foreach ($part in $inputParts) {
        # Skip empty entries
        if ([string]::IsNullOrWhiteSpace($part)) {
            continue
        }
        
        # Validate numeric input
        if ($part -match '^\d+$') {
            $number = [int]$part
            if ($number -ge 1 -and $number -le $Packages.Length) {
                $numbersToRemove += $number
            } else {
                Write-ColorOutput "⚠ Warning: Package number '$number' is out of range (1-$($Packages.Length))" $Yellow
            }
        } else {
            Write-ColorOutput "⚠ Warning: Invalid input '$part' - expected a number" $Yellow
        }
    }
    
    # Return original list if no valid numbers provided
    if ($numbersToRemove.Length -eq 0) {
        return $Packages
    }
    
    # Remove duplicates and build filtered list
    $uniqueNumbers = $numbersToRemove | Sort-Object -Unique
    $filteredPackages = @()
    
    for ($i = 0; $i -lt $Packages.Length; $i++) {
        $packageNumber = $i + 1
        if ($uniqueNumbers -notcontains $packageNumber) {
            $filteredPackages += $Packages[$i]
        } else {
            Write-ColorOutput "✗ Removed: $($Packages[$i].Name)" $Red
        }
    }
    
    Write-ColorOutput "`n✓ Final package list contains $($filteredPackages.Length) of $($Packages.Length) packages" $Green
    return $filteredPackages
}

# Main execution starts here
Clear-Host

if (-not $Force) {
    Show-Banner
}

# Check admin privileges upfront
if ($PSVersionTable.Platform -ne "Unix") {
    $currentUser = [Security.Principal.WindowsIdentity]::GetCurrent()
    $isAdmin = (New-Object Security.Principal.WindowsPrincipal($currentUser)).IsInRole([Security.Principal.WindowsBuiltInRole]::Administrator)
    
    if (-not $isAdmin) {
        Write-ColorOutput "`n❌ This script requires Administrator privileges." $Red
        Write-ColorOutput "Please right-click PowerShell and select 'Run as Administrator', then try again." $Yellow
        exit 1
    }
}

if (-not $Quiet -and -not $Force) {
    Write-ColorOutput "`n⚠️  This script will install multiple applications and requires Administrator privileges." $Yellow
    $response = Read-Host "`nDo you want to continue? (y/N)"
    if ($response -notmatch '^[Yy]') {
        Write-ColorOutput "Installation cancelled by user." $Yellow
        exit 0
    }
}

# Check if winget is available
if (-not $Force) {
    Write-ColorOutput "`n🔍 Checking system requirements..." $Blue
}
if (-not (Test-WingetInstalled)) {
    Write-ColorOutput "`n❌ Winget package manager is required but not found." $Red
    Write-ColorOutput "Please install winget from the Microsoft Store (App Installer) or download from:" $Yellow
    Write-ColorOutput "https://github.com/microsoft/winget-cli/releases" $Yellow
    exit 1
}

# Update winget sources
if (-not $SkipUpdates) {
    if (-not $Force) {
        Write-ColorOutput "`n🔄 Updating winget sources..." $Blue
    }
    if ($PSVersionTable.Platform -eq "Unix") {
        if (-not $Force) {
            Write-ColorOutput "✓ [SIMULATION] Would update winget sources" $Green
        }
    } else {
        winget source update
    }
}

# Get WSL distro choice
$selectedDistro = Get-WSLDistroChoice

<<<<<<< HEAD
=======
if (-not $Force) {
    Show-Summary
    Write-ColorOutput "`n🚀 Starting installation process..." $Green
    Write-ColorOutput "This may take several minutes depending on your internet connection..." $Yellow
    if ($selectedDistro -ne "Ubuntu") {
        Write-ColorOutput "Selected WSL distribution: $selectedDistro" $Blue
    }
}

>>>>>>> 59ddc7ca
# Define packages to install
$packages = @(
    # Software Development Tools
    @{Id="Microsoft.VisualStudioCode"; Name="Visual Studio Code"; Category="Development"},
    @{Id="Microsoft.WindowsTerminal.Preview"; Name="Windows Terminal Preview"; Category="Development"},
    @{Id="Microsoft.WSL"; Name="Windows Subsystem for Linux"; Category="Development"},
    
    # Information Systems Management
    @{Id="AgileBits.1Password"; Name="1Password"; Category="Security"},
    @{Id="AgileBits.1PasswordCLI"; Name="1Password CLI"; Category="Security"},
    @{Id="Microsoft.PowerToys"; Name="PowerToys"; Category="Productivity"},
    
    # Graphics Design & Media
    @{Id="GIMP.GIMP"; Name="GIMP"; Category="Graphics"},
    @{Id="Inkscape.Inkscape"; Name="Inkscape"; Category="Graphics"},
    @{Id="HandBrake.HandBrake"; Name="HandBrake"; Category="Media"},
    
    # Essential System Tools
    @{Id="7zip.7zip"; Name="7-Zip"; Category="Utilities"},
    @{Id="VideoLAN.VLC"; Name="VLC Media Player"; Category="Media"},
    @{Id="Mozilla.Firefox"; Name="Firefox"; Category="Web Browser"},
    @{Id="zen-team.zen-browser"; Name="Zen Browser"; Category="Web Browser"},
    
    # Media Codecs
    @{Id="9PMMSR1CGPWG"; Name="HEIF Image Extensions"; Category="Media Codecs"},
    @{Id="9N4WGH0Z6VHQ"; Name="HEVC Video Extensions"; Category="Media Codecs"}
)

# Show package selection (unless in quiet mode)
if (-not $Quiet) {
    Show-PackageSelection -Packages $packages
    $removeInput = Read-Host "`nEnter package numbers to remove (comma-separated) or press Enter to install all"
    $packages = Get-FilteredPackages -Packages $packages -RemoveInput $removeInput
}

Write-ColorOutput "`n🚀 Starting installation process..." $Green
Write-ColorOutput "This may take several minutes depending on your internet connection..." $Yellow

# Install each package
foreach ($package in $packages) {
    Install-WingetPackage -PackageId $package.Id -Name $package.Name -Category $package.Category
}

# Configure time and date settings
Configure-TimeSettings

# Configure desktop and theme settings
Configure-DesktopSettings

# Configure taskbar settings
Configure-TaskbarSettings

# Configure widget settings
Configure-WidgetSettings

# Configure Windows Terminal
Pin-WindowsTerminalToTaskbar
Configure-WindowsTerminalProfile

Write-ColorOutput @"

🎉 Installation Complete!
━━━━━━━━━━━━━━━━━━━━━━━━━━━━━━━━━━━━━━━━━━━━━━━━━━━━━━━━━━━━━━━━━━━━━━━━━━━━━━━━

✅ All packages have been processed and system configuration completed. Some applications may require a restart.

📝 Next Steps:
1. Restart your computer to complete WSL installation and apply time settings
2. Open Windows Terminal and run 'wsl --install -d $selectedDistro' to set up $selectedDistro Linux
3. Install Git in WSL: 'sudo apt update && sudo apt install git' (for Ubuntu/Debian) or equivalent for your distro
4. Configure Git with your credentials in WSL: 
   git config --global user.name "Your Name"
   git config --global user.email "your.email@example.com"
5. Set up 1Password CLI integration with WSL
6. Launch VS Code and install your preferred extensions
7. Verify time zone settings in Windows Settings if needed
8. Check that dark theme and taskbar settings are applied correctly

💡 Tips:
• Pin frequently used applications to your taskbar (now auto-hiding)
• Configure Windows Terminal as your default terminal
• Use 1Password CLI for secure authentication in WSL
• Explore PowerToys features for enhanced productivity
• Time sync and timezone should now be automatically configured
• Desktop is now configured with dark theme and clean taskbar layout
• Taskbar will auto-hide - move mouse to bottom of screen to reveal

💡 Configuration Summary:
• Windows Terminal Preview has been pinned to your taskbar
• Default terminal profile set to WSL (if available) or PowerShell
• Time sync and timezone are now automatically configured
• All essential development tools are installed

💡 Additional Tips:
• Use Windows Terminal for all your command-line work
• Configure Windows Terminal themes and appearance in Settings
• Use 1Password CLI for secure authentication in WSL
• Explore PowerToys features for enhanced productivity

Happy coding! 🚀
"@ $Green

if (-not $Quiet -and -not $Force) {
    Read-Host "`nPress Enter to exit..."
}<|MERGE_RESOLUTION|>--- conflicted
+++ resolved
@@ -669,8 +669,6 @@
 # Get WSL distro choice
 $selectedDistro = Get-WSLDistroChoice
 
-<<<<<<< HEAD
-=======
 if (-not $Force) {
     Show-Summary
     Write-ColorOutput "`n🚀 Starting installation process..." $Green
@@ -680,7 +678,6 @@
     }
 }
 
->>>>>>> 59ddc7ca
 # Define packages to install
 $packages = @(
     # Software Development Tools
