#Requires -RunAsAdministrator

<#
.SYNOPSIS
    Windows 11 Setup Script for Development, IT Management, Graphics Design, Time Configuration, and Terminal Setup
.DESCRIPTION
    This script performs initial setup for a new Windows 11 installation by installing
    essential software for software development, information systems management, graphics 
<<<<<<< HEAD
    design, and configuring system time settings using winget package manager.
.PARAMETER SkipUpdates
    Skip updating winget sources before installation
.PARAMETER Quiet
    Suppress interactive prompts and run with minimal output
.PARAMETER Force
    Force installation without any user prompts (combines with Quiet for fully automated execution)
.PARAMETER WSLDistro
    Specify the WSL Linux distribution to install (default: Ubuntu)
=======
    design, configuring system time settings, and setting up Windows Terminal with taskbar
    integration and optimal default profiles using winget package manager.
>>>>>>> 3453ae58
.NOTES
    Author: Carlos Diaz
    Requires: Windows 11, Administrator privileges, winget package manager
#>

param(
    [switch]$SkipUpdates,
    [switch]$Quiet,
    [switch]$Force,
    [string]$WSLDistro = "Ubuntu"
)

# Set execution policy and error handling
if ($PSVersionTable.Platform -ne "Unix") {
    Set-ExecutionPolicy -ExecutionPolicy RemoteSigned -Scope CurrentUser -Force
}
$ErrorActionPreference = "Continue"

# Colors for output
$Red = "Red"
$Green = "Green"
$Yellow = "Yellow"
$Blue = "Cyan"

function Write-ColorOutput {
    param(
        [string]$Message,
        [string]$Color = "White"
    )
    Write-Host $Message -ForegroundColor $Color
}

function Test-WingetInstalled {
    try {
        if ($PSVersionTable.Platform -eq "Unix") {
            Write-ColorOutput "⚠ Running on non-Windows platform - winget simulation mode" $Yellow
            return $true
        }
        $wingetVersion = winget --version
        Write-ColorOutput "✓ Winget is installed: $wingetVersion" $Green
        return $true
    }
    catch {
        Write-ColorOutput "✗ Winget is not installed or not accessible" $Red
        return $false
    }
}

function Install-WingetPackage {
    param(
        [string]$PackageId,
        [string]$Name,
        [string]$Category
    )
    
    if (-not $Force -and -not $Quiet) {
        Write-ColorOutput "`n📦 Checking $Name ($Category)..." $Blue
    }
    
    try {
        if ($PSVersionTable.Platform -eq "Unix") {
            Write-ColorOutput "✓ [SIMULATION] Would check and install $Name" $Green
            Start-Sleep -Milliseconds 500  # Simulate installation time
            return
        }
        
        # Check if package is already installed
        $installed = winget list --id $PackageId --exact 2>$null
        if ($LASTEXITCODE -eq 0 -and $installed -match $PackageId) {
            if (-not $Force) {
                Write-ColorOutput "✓ $Name is already installed" $Green
            }
            return
        }
        
        if (-not $Force -and -not $Quiet) {
            Write-ColorOutput "  • Installing $Name..." $Blue
        }
        
        # Use additional flags for quieter installation
        $result = winget install --id $PackageId --silent --accept-package-agreements --accept-source-agreements --disable-interactivity
        if ($LASTEXITCODE -eq 0) {
            if (-not $Force) {
                Write-ColorOutput "✓ Successfully installed $Name" $Green
            }
        } else {
            if (-not $Force) {
                Write-ColorOutput "⚠ $Name installation completed with warnings" $Yellow
            }
        }
    }
    catch {
        if (-not $Force) {
            Write-ColorOutput "✗ Failed to install $Name : $_" $Red
        }
    }
}

function Get-WSLDistroChoice {
    if ($Force -or $Quiet) {
        return $WSLDistro
    }
    
    Write-ColorOutput "`n🐧 WSL Linux Distribution Selection" $Blue
    Write-ColorOutput "━━━━━━━━━━━━━━━━━━━━━━━━━━━━━━━━━━━━━━━━━━━━━━━━━━━━━━━━━━━━━━━━━━━━━━━━━━━━━━━━" $Blue
    
    $availableDistros = @(
        @{Name="Ubuntu"; Description="Ubuntu - Most popular, great for beginners"},
        @{Name="Ubuntu-22.04"; Description="Ubuntu 22.04 LTS - Long-term support version"},
        @{Name="Ubuntu-20.04"; Description="Ubuntu 20.04 LTS - Older LTS version"},
        @{Name="Debian"; Description="Debian - Stable and lightweight"},
        @{Name="kali-linux"; Description="Kali Linux - Security and penetration testing"},
        @{Name="openSUSE-Leap-15.5"; Description="openSUSE Leap - Enterprise-ready"},
        @{Name="Alpine"; Description="Alpine Linux - Minimal and security-focused"}
    )
    
    Write-ColorOutput "`nAvailable Linux distributions:" $Yellow
    for ($i = 0; $i -lt $availableDistros.Count; $i++) {
        $number = $i + 1
        $distro = $availableDistros[$i]
        Write-ColorOutput "  $number. $($distro.Description)" $White
    }
    
    Write-ColorOutput "`nDefault: Ubuntu (recommended for most users)" $Green
    $choice = Read-Host "`nEnter your choice (1-$($availableDistros.Count)) or press Enter for default"
    
    if ([string]::IsNullOrWhiteSpace($choice)) {
        return "Ubuntu"
    }
    
    if ($choice -match '^\d+$') {
        $index = [int]$choice - 1
        if ($index -ge 0 -and $index -lt $availableDistros.Count) {
            return $availableDistros[$index].Name
        }
    }
    
    Write-ColorOutput "Invalid selection. Using default: Ubuntu" $Yellow
    return "Ubuntu"
}

function Configure-TimeSettings {
    if (-not $Force) {
        Write-ColorOutput "`n🕒 Configuring time and date settings..." $Blue
    }
    
    try {
        if ($PSVersionTable.Platform -eq "Unix") {
            if (-not $Force) {
                Write-ColorOutput "✓ [SIMULATION] Would configure time settings" $Green
            }
            return
        }
        
        # Enable automatic time synchronization
        if (-not $Force) {
            Write-ColorOutput "  • Enabling automatic time synchronization..." $Blue
        }
        w32tm /config /manualpeerlist:"time.windows.com" /syncfromflags:manual /reliable:yes /update
        w32tm /resync
        
        # Set time zone automatically (attempts to detect location-based timezone)
        if (-not $Force) {
            Write-ColorOutput "  • Configuring automatic timezone detection..." $Blue
        }
        Set-ItemProperty -Path "HKLM:\SYSTEM\CurrentControlSet\Services\tzautoupdate" -Name "Start" -Value 3 -Force
        
        # Enable location services for timezone (if not already enabled)
        try {
            $locationConsent = Get-ItemProperty -Path "HKCU:\Software\Microsoft\Windows\CurrentVersion\DeviceAccess\Global\{BFA794E4-F964-4FDB-90F6-51056BFE4B44}" -Name "Value" -ErrorAction SilentlyContinue
            if ($locationConsent.Value -ne "Allow") {
                if (-not $Force) {
                    Write-ColorOutput "  • Location services may need manual enabling for automatic timezone" $Yellow
                }
            }
        }
        catch {
            if (-not $Force) {
                Write-ColorOutput "  • Location settings configuration skipped" $Yellow
            }
        }
        
        # Configure NTP client for more accurate time sync
        if (-not $Force) {
            Write-ColorOutput "  • Configuring NTP time synchronization..." $Blue
        }
        w32tm /config /syncfromflags:domhier /update
        
        # Set time format to include seconds (24-hour format)
        if (-not $Force) {
            Write-ColorOutput "  • Setting time display format..." $Blue
        }
        Set-ItemProperty -Path "HKCU:\Control Panel\International" -Name "sTimeFormat" -Value "HH:mm:ss" -Force
        Set-ItemProperty -Path "HKCU:\Control Panel\International" -Name "sShortTime" -Value "HH:mm" -Force
        
        if (-not $Force) {
            Write-ColorOutput "✓ Time configuration completed successfully" $Green
        }
    }
    catch {
        if (-not $Force) {
            Write-ColorOutput "⚠ Some time configuration settings may require manual setup: $_" $Yellow
        }
    }
}

function Test-WSLInstalled {
    try {
        if ($PSVersionTable.Platform -eq "Unix") {
            # For simulation, assume WSL is available
            return $true
        }
        
        # Check if WSL is enabled
        $wslFeature = Get-WindowsOptionalFeature -Online -FeatureName Microsoft-Windows-Subsystem-Linux -ErrorAction SilentlyContinue
        if ($wslFeature -and $wslFeature.State -eq "Enabled") {
            # Check if any WSL distributions are installed
            $wslList = wsl --list --quiet 2>$null
            if ($LASTEXITCODE -eq 0 -and $wslList) {
                return $true
            }
        }
        return $false
    }
    catch {
        return $false
    }
}

function Pin-WindowsTerminalToTaskbar {
    Write-ColorOutput "`n📌 Pinning Windows Terminal Preview to taskbar..." $Blue
    
    try {
        if ($PSVersionTable.Platform -eq "Unix") {
            Write-ColorOutput "✓ [SIMULATION] Would pin Windows Terminal Preview to taskbar" $Green
            return
        }
        
        # Find Windows Terminal Preview executable
        $terminalPath = Get-ChildItem -Path "${env:ProgramFiles}\WindowsApps" -Filter "Microsoft.WindowsTerminalPreview*" -Directory | 
                       Select-Object -First 1 -ExpandProperty FullName
        
        if ($terminalPath) {
            $terminalExe = Join-Path $terminalPath "wt.exe"
            if (Test-Path $terminalExe) {
                # Use PowerShell COM objects to pin to taskbar
                Write-ColorOutput "  • Adding Windows Terminal Preview to taskbar..." $Blue
                $shell = New-Object -ComObject Shell.Application
                $folder = $shell.Namespace((Split-Path $terminalExe))
                $item = $folder.ParseName((Split-Path $terminalExe -Leaf))
                $verb = $item.Verbs() | Where-Object { $_.Name -match "taskbar|pin" }
                if ($verb) {
                    $verb.DoIt()
                    Write-ColorOutput "✓ Windows Terminal Preview pinned to taskbar" $Green
                } else {
                    Write-ColorOutput "⚠ Could not find pin to taskbar option" $Yellow
                }
            } else {
                Write-ColorOutput "⚠ Windows Terminal Preview executable not found" $Yellow
            }
        } else {
            Write-ColorOutput "⚠ Windows Terminal Preview installation path not found" $Yellow
        }
    }
    catch {
        Write-ColorOutput "⚠ Failed to pin Windows Terminal Preview to taskbar: $_" $Yellow
    }
}

function Configure-WindowsTerminalProfile {
    Write-ColorOutput "`n⚙️ Configuring Windows Terminal default profile..." $Blue
    
    try {
        if ($PSVersionTable.Platform -eq "Unix") {
            Write-ColorOutput "✓ [SIMULATION] Would configure Windows Terminal default profile" $Green
            return
        }
        
        # Find Windows Terminal settings path
        $settingsPath = "$env:LOCALAPPDATA\Packages\Microsoft.WindowsTerminalPreview_8wekyb3d8bbwe\LocalState\settings.json"
        
        # Check if WSL is available
        $wslAvailable = Test-WSLInstalled
        
        if (Test-Path $settingsPath) {
            Write-ColorOutput "  • Found existing Windows Terminal settings" $Blue
            
            # Read current settings
            $settings = Get-Content $settingsPath -Raw | ConvertFrom-Json
            
            if ($wslAvailable) {
                Write-ColorOutput "  • Setting WSL as default profile..." $Blue
                # Look for WSL profile in the profiles list
                $wslProfile = $settings.profiles.list | Where-Object { $_.source -eq "Windows.Terminal.Wsl" -or $_.name -match "Ubuntu|WSL" } | Select-Object -First 1
                if ($wslProfile) {
                    $settings.defaultProfile = $wslProfile.guid
                    Write-ColorOutput "✓ Set WSL profile as default" $Green
                } else {
                    Write-ColorOutput "⚠ WSL profile not found, keeping current default" $Yellow
                }
            } else {
                Write-ColorOutput "  • WSL not available, setting PowerShell as default..." $Blue
                $psProfile = $settings.profiles.list | Where-Object { $_.name -match "PowerShell" -and $_.name -notmatch "ISE" } | Select-Object -First 1
                if ($psProfile) {
                    $settings.defaultProfile = $psProfile.guid
                    Write-ColorOutput "✓ Set PowerShell profile as default" $Green
                } else {
                    Write-ColorOutput "⚠ PowerShell profile not found, keeping current default" $Yellow
                }
            }
            
            # Save updated settings
            $settings | ConvertTo-Json -Depth 10 | Set-Content $settingsPath -Encoding UTF8
            Write-ColorOutput "✓ Windows Terminal configuration updated" $Green
        } else {
            Write-ColorOutput "⚠ Windows Terminal settings file not found - will be created on first run" $Yellow
        }
    }
    catch {
        Write-ColorOutput "⚠ Failed to configure Windows Terminal profile: $_" $Yellow
    }
}

function Show-Banner {
    Write-ColorOutput @"
╔══════════════════════════════════════════════════════════════════════════════╗
║                           Windows 11 Setup Script                           ║
║                                                                              ║
║  🛠️  Software Development Tools                                              ║
║  🔧 Information Systems Management                                           ║
║  🎨 Graphics Design & Media Tools                                            ║
║  🎬 Media Codecs & Extensions                                                ║
║  🕒 Time & Date Configuration                                                ║
║  ⚙️  Terminal Configuration & Taskbar Setup                                  ║
║                                                                              ║
║  This script will install essential software using winget package manager   ║
║  and configure system settings for an optimal development environment       ║
╚══════════════════════════════════════════════════════════════════════════════╝
"@ $Blue
}

function Show-Summary {
    Write-ColorOutput @"

📋 Installation Summary:
━━━━━━━━━━━━━━━━━━━━━━━━━━━━━━━━━━━━━━━━━━━━━━━━━━━━━━━━━━━━━━━━━━━━━━━━━━━━━━━━

🛠️  Software Development:
   • Visual Studio Code - Modern code editor
   • Windows Terminal Preview - Enhanced terminal experience (pinned to taskbar)
   • Windows Subsystem for Linux (WSL) - Linux environment with Git

🔧 Information Systems Management:
   • 1Password - Password manager and security
   • 1Password CLI - Command-line interface for WSL integration
   • PowerToys - Windows utilities and productivity tools

🎨 Graphics Design & Media:
   • GIMP - Advanced image editing
   • Inkscape - Vector graphics editor
   • HandBrake - Video transcoder and converter

💻 System Tools:
   • 7-Zip - File archiver
   • VLC Media Player - Media player
   • Firefox - Web browser

🎬 Media Codecs:
   • HEIF Image Extensions - Modern image format support
   • HEVC Video Extensions - Advanced video codec support

🕒 Time & Date Configuration:
   • Automatic time synchronization (NTP)
   • Automatic timezone detection
   • Enhanced time display format
   • Location-based timezone updates

⚙️  Terminal Configuration:
   • Windows Terminal Preview pinned to taskbar
   • Default profile set to WSL (if available) or PowerShell
   • Ready for immediate development workflow

━━━━━━━━━━━━━━━━━━━━━━━━━━━━━━━━━━━━━━━━━━━━━━━━━━━━━━━━━━━━━━━━━━━━━━━━━━━━━━━━
"@ $Blue
}

# Main execution starts here
Clear-Host

if (-not $Force) {
    Show-Banner
}

# Check admin privileges upfront
if ($PSVersionTable.Platform -ne "Unix") {
    $currentUser = [Security.Principal.WindowsIdentity]::GetCurrent()
    $isAdmin = (New-Object Security.Principal.WindowsPrincipal($currentUser)).IsInRole([Security.Principal.WindowsBuiltInRole]::Administrator)
    
    if (-not $isAdmin) {
        Write-ColorOutput "`n❌ This script requires Administrator privileges." $Red
        Write-ColorOutput "Please right-click PowerShell and select 'Run as Administrator', then try again." $Yellow
        exit 1
    }
}

if (-not $Quiet -and -not $Force) {
    Write-ColorOutput "`n⚠️  This script will install multiple applications and requires Administrator privileges." $Yellow
    $response = Read-Host "`nDo you want to continue? (y/N)"
    if ($response -notmatch '^[Yy]') {
        Write-ColorOutput "Installation cancelled by user." $Yellow
        exit 0
    }
}

# Check if winget is available
if (-not $Force) {
    Write-ColorOutput "`n🔍 Checking system requirements..." $Blue
}
if (-not (Test-WingetInstalled)) {
    Write-ColorOutput "`n❌ Winget package manager is required but not found." $Red
    Write-ColorOutput "Please install winget from the Microsoft Store (App Installer) or download from:" $Yellow
    Write-ColorOutput "https://github.com/microsoft/winget-cli/releases" $Yellow
    exit 1
}

# Update winget sources
if (-not $SkipUpdates) {
    if (-not $Force) {
        Write-ColorOutput "`n🔄 Updating winget sources..." $Blue
    }
    if ($PSVersionTable.Platform -eq "Unix") {
        if (-not $Force) {
            Write-ColorOutput "✓ [SIMULATION] Would update winget sources" $Green
        }
    } else {
        winget source update
    }
}

# Get WSL distro choice
$selectedDistro = Get-WSLDistroChoice

if (-not $Force) {
    Show-Summary
    Write-ColorOutput "`n🚀 Starting installation process..." $Green
    Write-ColorOutput "This may take several minutes depending on your internet connection..." $Yellow
    if ($selectedDistro -ne "Ubuntu") {
        Write-ColorOutput "Selected WSL distribution: $selectedDistro" $Blue
    }
}

# Define packages to install
$packages = @(
    # Software Development Tools
    @{Id="Microsoft.VisualStudioCode"; Name="Visual Studio Code"; Category="Development"},
    @{Id="Microsoft.WindowsTerminal.Preview"; Name="Windows Terminal Preview"; Category="Development"},
    @{Id="Microsoft.WSL"; Name="Windows Subsystem for Linux"; Category="Development"},
    
    # Information Systems Management
    @{Id="AgileBits.1Password"; Name="1Password"; Category="Security"},
    @{Id="AgileBits.1PasswordCLI"; Name="1Password CLI"; Category="Security"},
    @{Id="Microsoft.PowerToys"; Name="PowerToys"; Category="Productivity"},
    
    # Graphics Design & Media
    @{Id="GIMP.GIMP"; Name="GIMP"; Category="Graphics"},
    @{Id="Inkscape.Inkscape"; Name="Inkscape"; Category="Graphics"},
    @{Id="HandBrake.HandBrake"; Name="HandBrake"; Category="Media"},
    
    # Essential System Tools
    @{Id="7zip.7zip"; Name="7-Zip"; Category="Utilities"},
    @{Id="VideoLAN.VLC"; Name="VLC Media Player"; Category="Media"},
    @{Id="Mozilla.Firefox"; Name="Firefox"; Category="Web Browser"},
    
    # Media Codecs
    @{Id="9PMMSR1CGPWG"; Name="HEIF Image Extensions"; Category="Media Codecs"},
    @{Id="9N4WGH0Z6VHQ"; Name="HEVC Video Extensions"; Category="Media Codecs"}
)

# Install each package
foreach ($package in $packages) {
    Install-WingetPackage -PackageId $package.Id -Name $package.Name -Category $package.Category
}

# Configure time and date settings
Configure-TimeSettings

# Configure Windows Terminal
Pin-WindowsTerminalToTaskbar
Configure-WindowsTerminalProfile

Write-ColorOutput @"

🎉 Installation Complete!
━━━━━━━━━━━━━━━━━━━━━━━━━━━━━━━━━━━━━━━━━━━━━━━━━━━━━━━━━━━━━━━━━━━━━━━━━━━━━━━━

✅ All packages have been processed and system configuration completed. Some applications may require a restart.

📝 Next Steps:
1. Restart your computer to complete WSL installation and apply time settings
<<<<<<< HEAD
2. Open Windows Terminal and run 'wsl --install -d $selectedDistro' to set up $selectedDistro Linux
3. Install Git in WSL: 'sudo apt update && sudo apt install git' (for Ubuntu/Debian) or equivalent for your distro
=======
2. Open Windows Terminal (now pinned to taskbar) and run 'wsl --install' to set up Linux
3. Install Git in WSL: 'sudo apt update && sudo apt install git'
>>>>>>> 3453ae58
4. Configure Git with your credentials in WSL: 
   git config --global user.name "Your Name"
   git config --global user.email "your.email@example.com"
5. Set up 1Password CLI integration with WSL
6. Launch VS Code and install your preferred extensions
7. Verify time zone settings in Windows Settings if needed

💡 Configuration Summary:
• Windows Terminal Preview has been pinned to your taskbar
• Default terminal profile set to WSL (if available) or PowerShell
• Time sync and timezone are now automatically configured
• All essential development tools are installed

💡 Additional Tips:
• Use Windows Terminal for all your command-line work
• Configure Windows Terminal themes and appearance in Settings
• Use 1Password CLI for secure authentication in WSL
• Explore PowerToys features for enhanced productivity

Happy coding! 🚀
"@ $Green

if (-not $Quiet -and -not $Force) {
    Read-Host "`nPress Enter to exit..."
}<|MERGE_RESOLUTION|>--- conflicted
+++ resolved
@@ -6,7 +6,6 @@
 .DESCRIPTION
     This script performs initial setup for a new Windows 11 installation by installing
     essential software for software development, information systems management, graphics 
-<<<<<<< HEAD
     design, and configuring system time settings using winget package manager.
 .PARAMETER SkipUpdates
     Skip updating winget sources before installation
@@ -16,10 +15,6 @@
     Force installation without any user prompts (combines with Quiet for fully automated execution)
 .PARAMETER WSLDistro
     Specify the WSL Linux distribution to install (default: Ubuntu)
-=======
-    design, configuring system time settings, and setting up Windows Terminal with taskbar
-    integration and optimal default profiles using winget package manager.
->>>>>>> 3453ae58
 .NOTES
     Author: Carlos Diaz
     Requires: Windows 11, Administrator privileges, winget package manager
@@ -346,7 +341,7 @@
 function Show-Banner {
     Write-ColorOutput @"
 ╔══════════════════════════════════════════════════════════════════════════════╗
-║                           Windows 11 Setup Script                           ║
+║                           Windows 11 Setup Script                            ║
 ║                                                                              ║
 ║  🛠️  Software Development Tools                                              ║
 ║  🔧 Information Systems Management                                           ║
@@ -355,8 +350,8 @@
 ║  🕒 Time & Date Configuration                                                ║
 ║  ⚙️  Terminal Configuration & Taskbar Setup                                  ║
 ║                                                                              ║
-║  This script will install essential software using winget package manager   ║
-║  and configure system settings for an optimal development environment       ║
+║  This script will install essential software using winget package manager    ║
+║  and configure system settings for an optimal development environment        ║
 ╚══════════════════════════════════════════════════════════════════════════════╝
 "@ $Blue
 }
@@ -519,13 +514,8 @@
 
 📝 Next Steps:
 1. Restart your computer to complete WSL installation and apply time settings
-<<<<<<< HEAD
 2. Open Windows Terminal and run 'wsl --install -d $selectedDistro' to set up $selectedDistro Linux
 3. Install Git in WSL: 'sudo apt update && sudo apt install git' (for Ubuntu/Debian) or equivalent for your distro
-=======
-2. Open Windows Terminal (now pinned to taskbar) and run 'wsl --install' to set up Linux
-3. Install Git in WSL: 'sudo apt update && sudo apt install git'
->>>>>>> 3453ae58
 4. Configure Git with your credentials in WSL: 
    git config --global user.name "Your Name"
    git config --global user.email "your.email@example.com"
