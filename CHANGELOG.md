--- conflicted
+++ resolved
@@ -2,8 +2,7 @@
 
 All notable changes to this project will be documented in this file.
 
-<<<<<<< HEAD
-## [1.3.1] - 2024-12-19
+## [1.3.1] - 2025-09-30
 
 ### Added
 - **Zen Browser** - Privacy-focused web browser with enhanced features
@@ -17,9 +16,7 @@
 - Verified GIMP.GIMP package ID is correctly configured
 - Applied changes on top of latest main branch improvements
 
-=======
->>>>>>> 3499806a
-## [1.3.0] - 2024-12-19
+## [1.3.0] - 2025-09-30
 
 ### Added
 - **Windows Terminal Configuration** - Automated terminal setup and optimization
@@ -34,7 +31,7 @@
 - Improved completion message with terminal-specific configuration notes
 - Updated next steps guidance to reflect automated terminal setup
 
-## [1.2.0] - 2024-12-19
+## [1.2.0] - 2025-09-30
 
 ### Added
 - **Time & Date Configuration** - Comprehensive time setup functionality
@@ -59,7 +56,7 @@
 - Reorganized package categories for better organization
 - Improved package installation feedback and error handling
 
-## [1.1.0] - 2024-09-30
+## [1.1.0] - 2025-09-29
 
 ### Changed
 - Removed Paint.NET from graphics design tools
@@ -71,7 +68,7 @@
 - 1Password CLI for WSL integration
 - Enhanced post-installation guidance for WSL Git setup
 
-## [1.0.0] - 2024-09-30
+## [1.0.0] - 2025-09-29
 
 ### Added
 - Initial release of Windows 11 Setup Script
