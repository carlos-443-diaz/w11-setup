# Windows 11 Setup Script Test Guide

This document explains how to test the Windows 11 setup script.

## Quick Test Command

On Windows 11 with PowerShell as Administrator:
```powershell
# Test with prompts (interactive mode)
.\setup-w11.ps1

# Test silently (minimal prompts)
.\setup-w11.ps1 -Quiet

# Test completely silent (no output)
.\setup-w11.ps1 -Force

# Test without updating winget sources
.\setup-w11.ps1 -SkipUpdates

# Test with specific WSL distribution
.\setup-w11.ps1 -WSLDistro "Ubuntu-22.04"

# Test fully automated installation
.\setup-w11.ps1 -Force -SkipUpdates -WSLDistro "Debian"
```

## Direct Download and Run
```powershell
# Download and run in one command
irm https://raw.githubusercontent.com/carlos-443-diaz/w11-setup/main/setup-w11.ps1 | iex
```

## What to Expect

The script will:
1. Show a banner with the script purpose
2. Check for Administrator privileges
3. Verify winget is installed
4. Update winget sources (unless -SkipUpdates is used)
5. Show installation summary
<<<<<<< HEAD
6. **NEW**: Show package selection (unless -Quiet is used)
7. Allow user to remove unwanted packages by number
8. Check each package and install only if not already present (idempotent)
9. Configure time and date settings
10. Display completion message with next steps

## Package Selection Feature

**NEW in v1.3.0**: The script now includes interactive package selection:

### Testing Package Selection
When running interactively (without `-Quiet`), the script will:
1. Display a numbered list of all packages
2. Prompt for packages to remove (comma-separated numbers)
3. Validate input and show warnings for invalid entries
4. Display final package list before installation

### Examples to Test
```powershell
# Test interactive mode with package removal
.\setup-w11.ps1
# When prompted, try: "7,9,14" to remove GIMP, HandBrake, HEVC Extensions

# Test with invalid input
.\setup-w11.ps1
# When prompted, try: "0,15,abc" to see error handling

# Test quiet mode (skips package selection)
.\setup-w11.ps1 -Quiet
```
=======
6. Check each package and install only if not already present (idempotent)
7. Configure time and date settings
8. Configure desktop theme and appearance
9. Configure taskbar settings and layout
10. Configure widget and feed preferences
11. Pin Windows Terminal Preview to taskbar
12. Configure Windows Terminal default profile (WSL or PowerShell)
>>>>>>> 59ddc7ca

## Re-running the Script

The script is designed to be **idempotent** - it can be run multiple times safely without causing errors or reinstalling existing packages. When run again, it will:
- Check if each package is already installed
- Skip installation for existing packages
- Only install missing packages
- Reconfigure desktop and system settings if needed
- Reconfigure time settings if needed
- Re-pin Windows Terminal to taskbar if needed
- Update Windows Terminal profile configuration

## Package Categories Installed

### Development Tools
- Microsoft.VisualStudioCode
- Microsoft.WindowsTerminal.Preview  
- Microsoft.WSL

### Security & Productivity
- AgileBits.1Password
- AgileBits.1PasswordCLI
- Microsoft.PowerToys

### Graphics Design & Media
- GIMP.GIMP
- Inkscape.Inkscape
- HandBrake.HandBrake

### System Utilities
- 7zip.7zip
- VideoLAN.VLC
- Mozilla.Firefox
- zen-team.zen-browser

### Media Codecs
- 9PMMSR1CGPWG (HEIF Image Extensions)
- 9N4WGH0Z6VHQ (HEVC Video Extensions)

### Time Configuration
- Automatic NTP time synchronization
- Automatic timezone detection
- Enhanced time display format (24-hour with seconds)
- Location-based timezone configuration

### Desktop & Taskbar Customization
- Windows 11 dark theme configuration
- Taskbar auto-hide functionality
- Clean taskbar layout (search box, task view, Copilot removed)
- Widget configuration (sports content disabled)
- Optimized desktop layout for development

### Terminal Configuration
- Windows Terminal Preview pinned to taskbar
- Default profile set to WSL (if available) or PowerShell
- Optimized for development workflow

## Troubleshooting

### If winget is not found:
1. Install from Microsoft Store (App Installer)
2. Or download from: https://github.com/microsoft/winget-cli/releases

### If script won't run:
```powershell
Set-ExecutionPolicy -ExecutionPolicy RemoteSigned -Scope CurrentUser
```

### If packages fail to install:
- Check internet connection
- Run `winget source update`
- Some packages may need a restart

## Expected Output

Look for these indicators:
- ✓ Green checkmarks for successful installations
- ⚠ Yellow warnings for packages that may already be installed
- ✗ Red X marks for failed installations
- Blue info messages for progress updates<|MERGE_RESOLUTION|>--- conflicted
+++ resolved
@@ -39,38 +39,6 @@
 3. Verify winget is installed
 4. Update winget sources (unless -SkipUpdates is used)
 5. Show installation summary
-<<<<<<< HEAD
-6. **NEW**: Show package selection (unless -Quiet is used)
-7. Allow user to remove unwanted packages by number
-8. Check each package and install only if not already present (idempotent)
-9. Configure time and date settings
-10. Display completion message with next steps
-
-## Package Selection Feature
-
-**NEW in v1.3.0**: The script now includes interactive package selection:
-
-### Testing Package Selection
-When running interactively (without `-Quiet`), the script will:
-1. Display a numbered list of all packages
-2. Prompt for packages to remove (comma-separated numbers)
-3. Validate input and show warnings for invalid entries
-4. Display final package list before installation
-
-### Examples to Test
-```powershell
-# Test interactive mode with package removal
-.\setup-w11.ps1
-# When prompted, try: "7,9,14" to remove GIMP, HandBrake, HEVC Extensions
-
-# Test with invalid input
-.\setup-w11.ps1
-# When prompted, try: "0,15,abc" to see error handling
-
-# Test quiet mode (skips package selection)
-.\setup-w11.ps1 -Quiet
-```
-=======
 6. Check each package and install only if not already present (idempotent)
 7. Configure time and date settings
 8. Configure desktop theme and appearance
@@ -78,7 +46,6 @@
 10. Configure widget and feed preferences
 11. Pin Windows Terminal Preview to taskbar
 12. Configure Windows Terminal default profile (WSL or PowerShell)
->>>>>>> 59ddc7ca
 
 ## Re-running the Script
 
